--- conflicted
+++ resolved
@@ -1,297 +1,290 @@
-using LinearSolve, LinearAlgebra, SparseArrays
-using Test
-import Random
-
-n = 8
-A = Matrix(I,n,n)
-b = ones(n)
-A1 = A/1; b1 = rand(n); x1 = zero(b)
-A2 = A/2; b2 = rand(n); x2 = zero(b)
-
-prob1 = LinearProblem(A1, b1; u0=x1)
-prob2 = LinearProblem(A2, b2; u0=x2)
-
-cache_kwargs = (;verbose=true, abstol=1e-8, reltol=1e-8, maxiter=30,)
-
-function test_interface(alg, prob1, prob2)
-    A1 = prob1.A; b1 = prob1.b; x1 = prob1.u0
-    A2 = prob2.A; b2 = prob2.b; x2 = prob2.u0
-
-    y = solve(prob1, alg; cache_kwargs...)
-    @test A1 *  y  ≈ b1
-
-    cache = SciMLBase.init(prob1,alg; cache_kwargs...) # initialize cache
-    y = solve(cache)
-    @test A1 *  y  ≈ b1
-
-    cache = LinearSolve.set_A(cache,copy(A2))
-    y = solve(cache)
-    @test A2 *  y  ≈ b1
-
-    cache = LinearSolve.set_b(cache,b2)
-    y = solve(cache)
-    @test A2 *  y  ≈ b2
-
-    return
-end
-
-@testset "LinearSolve" begin
-
-@testset "Default Linear Solver" begin
-    test_interface(nothing, prob1, prob2)
-
-    A1 = prob1.A; b1 = prob1.b; x1 = prob1.u0
-    y = solve(prob1)
-    @test A1 *  y  ≈ b1
-
-    _prob = LinearProblem(Diagonal(A1), b1; u0=x1)
-    y = solve(_prob)
-    @test A1 *  y  ≈ b1
-
-<<<<<<< HEAD
-    #=
-=======
->>>>>>> c7dea0a4
-    _prob = LinearProblem(SymTridiagonal(A1), b1; u0=x1)
-    y = solve(_prob)
-    @test A1 *  y  ≈ b1
-
-    _prob = LinearProblem(Tridiagonal(A1), b1; u0=x1)
-    y = solve(_prob)
-    @test A1 *  y  ≈ b1
-
-    _prob = LinearProblem(Symmetric(A1), b1; u0=x1)
-    y = solve(_prob)
-    @test A1 *  y  ≈ b1
-
-    _prob = LinearProblem(Hermitian(A1), b1; u0=x1)
-    y = solve(_prob)
-    @test A1 *  y  ≈ b1
-
-
-    _prob = LinearProblem(sparse(A1), b1; u0=x1)
-    y = solve(_prob)
-    @test A1 *  y  ≈ b1
-    =#
-end
-
-#=
-@testset "UMFPACK Factorization" begin
-    A1 = A/1; b1 = rand(n); x1 = zero(b)
-    A2 = A/2; b2 = rand(n); x2 = zero(b)
-
-    prob1 = LinearProblem(sparse(A1), b1; u0=x1)
-    prob2 = LinearProblem(sparse(A2), b2; u0=x2)
-    test_interface(UMFPACKFactorization(), prob1, prob2)
-
-    # Test that refactoring wrong throws.
-    cache = SciMLBase.init(prob1,UMFPACKFactorization(); cache_kwargs...) # initialize cache
-    y = solve(cache)
-    cache = LinearSolve.set_A(cache,sprand(n, n, 0.8))
-    @test_throws ArgumentError solve(cache)
-end
-
-@testset "KLU Factorization" begin
-    A1 = A/1; b1 = rand(n); x1 = zero(b)
-    A2 = A/2; b2 = rand(n); x2 = zero(b)
-
-    prob1 = LinearProblem(sparse(A1), b1; u0=x1)
-    prob2 = LinearProblem(sparse(A2), b2; u0=x2)
-    test_interface(KLUFactorization(), prob1, prob2)
-
-    # Test that refactoring wrong throws.
-    cache = SciMLBase.init(prob1,KLUFactorization(); cache_kwargs...) # initialize cache
-    y = solve(cache)
-    X = copy(A1)
-    X[8,8] = 0.0
-    X[7,8] = 1.0
-    cache = LinearSolve.set_A(cache,sparse(X))
-    @test_throws ArgumentError solve(cache)
-end
-
-@testset "Concrete Factorizations" begin
-    for alg in (
-                LUFactorization(),
-                QRFactorization(),
-                SVDFactorization(),
-                RFLUFactorization()
-               )
-        @testset "$alg" begin
-            test_interface(alg, prob1, prob2)
-        end
-    end
-end
-
-@testset "Generic Factorizations" begin
-    for fact_alg in (
-                     lu, lu!,
-                     qr, qr!,
-                     cholesky,
-                     #cholesky!,
-    #                ldlt, ldlt!,
-                     bunchkaufman, bunchkaufman!,
-                     lq, lq!,
-                     svd, svd!,
-                     LinearAlgebra.factorize,
-                    )
-        @testset "fact_alg = $fact_alg" begin
-            alg = GenericFactorization(fact_alg=fact_alg)
-            test_interface(alg, prob1, prob2)
-        end
-    end
-end
-
-@testset "KrylovJL" begin
-    kwargs = (;gmres_restart=5,)
-    for alg in (
-                ("Default",KrylovJL(kwargs...)),
-                ("CG",KrylovJL_CG(kwargs...)),
-                ("GMRES",KrylovJL_GMRES(kwargs...)),
-    #           ("BICGSTAB",KrylovJL_BICGSTAB(kwargs...)),
-                ("MINRES",KrylovJL_MINRES(kwargs...)),
-               )
-        @testset "$(alg[1])" begin
-            test_interface(alg[2], prob1, prob2)
-        end
-    end
-end
-
-@testset "IterativeSolversJL" begin
-    kwargs = (;gmres_restart=5,)
-    for alg in (
-                ("Default", IterativeSolversJL(kwargs...)),
-                ("CG", IterativeSolversJL_CG(kwargs...)),
-                ("GMRES",IterativeSolversJL_GMRES(kwargs...)),
-    #           ("BICGSTAB",IterativeSolversJL_BICGSTAB(kwargs...)),
-    #            ("MINRES",IterativeSolversJL_MINRES(kwargs...)),
-               )
-        @testset "$(alg[1])" begin
-            test_interface(alg[2], prob1, prob2)
-        end
-    end
-end
-
-@testset "KrylovKit" begin
-    kwargs = (;gmres_restart=5,)
-    for alg in (
-                ("Default", KrylovKitJL(kwargs...)),
-                ("CG", KrylovKitJL_CG(kwargs...)),
-                ("GMRES",KrylovKitJL_GMRES(kwargs...)),
-               )
-        @testset "$(alg[1])" begin
-            test_interface(alg[2], prob1, prob2)
-        end
-    end
-end
-
-@testset "PardisoJL" begin
-    @test_throws UndefVarError alg = PardisoJL()
-
-    using Pardiso, SparseArrays
-
-    A1 = sparse([ 1. 0 -2  3
-                 0  5  1  2
-                -2  1  4 -7
-                 3  2 -7  5 ])
-    b1 = rand(4)
-    prob1 = LinearProblem(A1, b1)
-
-    lambda = 3
-    e = ones(n)
-    e2 = ones(n-1)
-    A2 = spdiagm(-1 => im*e2, 0 => lambda*e, 1 => -im*e2)
-    b2 = rand(n) + im * zeros(n)
-
-    prob2 = LinearProblem(A2, b2)
-
-    for alg in (
-                PardisoJL(),
-                MKLPardisoFactorize(),
-                MKLPardisoIterate(),
-               )
-
-        u = solve(prob1, alg; cache_kwargs...).u
-        @test A1 * u ≈ b1
-
-        u = solve(prob2, alg; cache_kwargs...).u
-        @test eltype(u) <: Complex
-        @test_broken A2 * u ≈ b2
-    end
-
-end
-
-@testset "Preconditioners" begin
-    @testset "Vector Diagonal Preconditioner" begin
-        s = rand(n)
-        Pl, Pr = Diagonal(s),LinearSolve.InvPreconditioner(Diagonal(s))
-
-        x = rand(n,n)
-        y = rand(n,n)
-
-        mul!(y, Pl, x); @test y ≈ s .* x
-        mul!(y, Pr, x); @test y ≈ s .\ x
-
-        y .= x; ldiv!(Pl, x); @test x ≈ s .\ y
-        y .= x; ldiv!(Pr, x); @test x ≈ s .* y
-
-        ldiv!(y, Pl, x); @test y ≈ s .\ x
-        ldiv!(y, Pr, x); @test y ≈ s .* x
-    end
-
-    @testset "ComposePreconditioenr" begin
-        s1 = rand(n)
-        s2 = rand(n)
-
-        x = rand(n,n)
-        y = rand(n,n)
-
-        P1 = Diagonal(s1)
-        P2 = Diagonal(s2)
-
-        P  = LinearSolve.ComposePreconditioner(P1,P2)
-
-        # ComposePreconditioner
-        ldiv!(y, P, x);      @test y ≈ ldiv!(P2, ldiv!(P1, x))
-        y .= x; ldiv!(P, x); @test x ≈ ldiv!(P2, ldiv!(P1, y))
-    end
-end
-
-@testset "Sparse Precaching" begin
-    n = 4
-    Random.seed!(10)
-    A = sprand(n,n,0.8); A2 = 2.0 .* A
-    b1 = rand(n); b2 = rand(n)
-
-    prob = LinearProblem(copy(A), copy(b1))
-    linsolve = init(prob,UMFPACKFactorization())
-    sol11 = solve(linsolve)
-    linsolve = LinearSolve.set_b(sol11.cache,copy(b2))
-    sol12 = solve(linsolve)
-    linsolve = LinearSolve.set_A(sol12.cache,copy(A2))
-    sol13 = solve(linsolve)
-
-    prob = LinearProblem(copy(A), copy(b1))
-    linsolve = init(prob,KLUFactorization())
-    sol21 = solve(linsolve)
-    linsolve = LinearSolve.set_b(sol21.cache,copy(b2))
-    sol22 = solve(linsolve)
-    linsolve = LinearSolve.set_A(sol22.cache,copy(A2))
-    sol23 = solve(linsolve)
-
-    linsolve = init(prob,MKLPardisoFactorize())
-    sol31 = solve(linsolve)
-    linsolve = LinearSolve.set_b(sol31.cache,copy(b2))
-    sol32 = solve(linsolve)
-    linsolve = LinearSolve.set_A(sol32.cache,copy(A2))
-    sol33 = solve(linsolve)
-
-    @test sol11.u ≈ sol21.u
-    @test sol11.u ≈ sol31.u
-    @test sol12.u ≈ sol22.u
-    @test sol12.u ≈ sol32.u
-    @test sol13.u ≈ sol23.u
-    @test sol13.u ≈ sol33.u
-end
-=#
-
-end # testset
+using LinearSolve, LinearAlgebra, SparseArrays
+using Test
+import Random
+
+n = 8
+A = Matrix(I,n,n)
+b = ones(n)
+A1 = A/1; b1 = rand(n); x1 = zero(b)
+A2 = A/2; b2 = rand(n); x2 = zero(b)
+
+prob1 = LinearProblem(A1, b1; u0=x1)
+prob2 = LinearProblem(A2, b2; u0=x2)
+
+cache_kwargs = (;verbose=true, abstol=1e-8, reltol=1e-8, maxiter=30,)
+
+function test_interface(alg, prob1, prob2)
+    A1 = prob1.A; b1 = prob1.b; x1 = prob1.u0
+    A2 = prob2.A; b2 = prob2.b; x2 = prob2.u0
+
+    y = solve(prob1, alg; cache_kwargs...)
+    @test A1 *  y  ≈ b1
+
+    cache = SciMLBase.init(prob1,alg; cache_kwargs...) # initialize cache
+    y = solve(cache)
+    @test A1 *  y  ≈ b1
+
+    cache = LinearSolve.set_A(cache,copy(A2))
+    y = solve(cache)
+    @test A2 *  y  ≈ b1
+
+    cache = LinearSolve.set_b(cache,b2)
+    y = solve(cache)
+    @test A2 *  y  ≈ b2
+
+    return
+end
+
+@testset "LinearSolve" begin
+
+@testset "Default Linear Solver" begin
+    test_interface(nothing, prob1, prob2)
+
+    A1 = prob1.A; b1 = prob1.b; x1 = prob1.u0
+    y = solve(prob1)
+    @test A1 *  y  ≈ b1
+
+    _prob = LinearProblem(Diagonal(A1), b1; u0=x1)
+    y = solve(_prob)
+    @test A1 *  y  ≈ b1
+
+    _prob = LinearProblem(SymTridiagonal(A1), b1; u0=x1)
+    y = solve(_prob)
+    @test A1 *  y  ≈ b1
+
+    _prob = LinearProblem(Tridiagonal(A1), b1; u0=x1)
+    y = solve(_prob)
+    @test A1 *  y  ≈ b1
+
+    _prob = LinearProblem(Symmetric(A1), b1; u0=x1)
+    y = solve(_prob)
+    @test A1 *  y  ≈ b1
+
+    _prob = LinearProblem(Hermitian(A1), b1; u0=x1)
+    y = solve(_prob)
+    @test A1 *  y  ≈ b1
+
+
+    _prob = LinearProblem(sparse(A1), b1; u0=x1)
+    y = solve(_prob)
+    @test A1 *  y  ≈ b1
+end
+
+@testset "UMFPACK Factorization" begin
+    A1 = A/1; b1 = rand(n); x1 = zero(b)
+    A2 = A/2; b2 = rand(n); x2 = zero(b)
+
+    prob1 = LinearProblem(sparse(A1), b1; u0=x1)
+    prob2 = LinearProblem(sparse(A2), b2; u0=x2)
+    test_interface(UMFPACKFactorization(), prob1, prob2)
+
+    # Test that refactoring wrong throws.
+    cache = SciMLBase.init(prob1,UMFPACKFactorization(); cache_kwargs...) # initialize cache
+    y = solve(cache)
+    cache = LinearSolve.set_A(cache,sprand(n, n, 0.8))
+    @test_throws ArgumentError solve(cache)
+end
+
+@testset "KLU Factorization" begin
+    A1 = A/1; b1 = rand(n); x1 = zero(b)
+    A2 = A/2; b2 = rand(n); x2 = zero(b)
+
+    prob1 = LinearProblem(sparse(A1), b1; u0=x1)
+    prob2 = LinearProblem(sparse(A2), b2; u0=x2)
+    test_interface(KLUFactorization(), prob1, prob2)
+
+    # Test that refactoring wrong throws.
+    cache = SciMLBase.init(prob1,KLUFactorization(); cache_kwargs...) # initialize cache
+    y = solve(cache)
+    X = copy(A1)
+    X[8,8] = 0.0
+    X[7,8] = 1.0
+    cache = LinearSolve.set_A(cache,sparse(X))
+    @test_throws ArgumentError solve(cache)
+end
+
+@testset "Concrete Factorizations" begin
+    for alg in (
+                LUFactorization(),
+                QRFactorization(),
+                SVDFactorization(),
+                RFLUFactorization()
+               )
+        @testset "$alg" begin
+            test_interface(alg, prob1, prob2)
+        end
+    end
+end
+
+@testset "Generic Factorizations" begin
+    for fact_alg in (
+                     lu, lu!,
+                     qr, qr!,
+                     cholesky,
+                     #cholesky!,
+    #                ldlt, ldlt!,
+                     bunchkaufman, bunchkaufman!,
+                     lq, lq!,
+                     svd, svd!,
+                     LinearAlgebra.factorize,
+                    )
+        @testset "fact_alg = $fact_alg" begin
+            alg = GenericFactorization(fact_alg=fact_alg)
+            test_interface(alg, prob1, prob2)
+        end
+    end
+end
+
+@testset "KrylovJL" begin
+    kwargs = (;gmres_restart=5,)
+    for alg in (
+                ("Default",KrylovJL(kwargs...)),
+                ("CG",KrylovJL_CG(kwargs...)),
+                ("GMRES",KrylovJL_GMRES(kwargs...)),
+    #           ("BICGSTAB",KrylovJL_BICGSTAB(kwargs...)),
+                ("MINRES",KrylovJL_MINRES(kwargs...)),
+               )
+        @testset "$(alg[1])" begin
+            test_interface(alg[2], prob1, prob2)
+        end
+    end
+end
+
+@testset "IterativeSolversJL" begin
+    kwargs = (;gmres_restart=5,)
+    for alg in (
+                ("Default", IterativeSolversJL(kwargs...)),
+                ("CG", IterativeSolversJL_CG(kwargs...)),
+                ("GMRES",IterativeSolversJL_GMRES(kwargs...)),
+    #           ("BICGSTAB",IterativeSolversJL_BICGSTAB(kwargs...)),
+    #            ("MINRES",IterativeSolversJL_MINRES(kwargs...)),
+               )
+        @testset "$(alg[1])" begin
+            test_interface(alg[2], prob1, prob2)
+        end
+    end
+end
+
+@testset "KrylovKit" begin
+    kwargs = (;gmres_restart=5,)
+    for alg in (
+                ("Default", KrylovKitJL(kwargs...)),
+                ("CG", KrylovKitJL_CG(kwargs...)),
+                ("GMRES",KrylovKitJL_GMRES(kwargs...)),
+               )
+        @testset "$(alg[1])" begin
+            test_interface(alg[2], prob1, prob2)
+        end
+    end
+end
+
+@testset "PardisoJL" begin
+    @test_throws UndefVarError alg = PardisoJL()
+
+    using Pardiso, SparseArrays
+
+    A1 = sparse([ 1. 0 -2  3
+                 0  5  1  2
+                -2  1  4 -7
+                 3  2 -7  5 ])
+    b1 = rand(4)
+    prob1 = LinearProblem(A1, b1)
+
+    lambda = 3
+    e = ones(n)
+    e2 = ones(n-1)
+    A2 = spdiagm(-1 => im*e2, 0 => lambda*e, 1 => -im*e2)
+    b2 = rand(n) + im * zeros(n)
+
+    prob2 = LinearProblem(A2, b2)
+
+    for alg in (
+                PardisoJL(),
+                MKLPardisoFactorize(),
+                MKLPardisoIterate(),
+               )
+
+        u = solve(prob1, alg; cache_kwargs...).u
+        @test A1 * u ≈ b1
+
+        u = solve(prob2, alg; cache_kwargs...).u
+        @test eltype(u) <: Complex
+        @test_broken A2 * u ≈ b2
+    end
+
+end
+
+@testset "Preconditioners" begin
+    @testset "Vector Diagonal Preconditioner" begin
+        s = rand(n)
+        Pl, Pr = Diagonal(s),LinearSolve.InvPreconditioner(Diagonal(s))
+
+        x = rand(n,n)
+        y = rand(n,n)
+
+        mul!(y, Pl, x); @test y ≈ s .* x
+        mul!(y, Pr, x); @test y ≈ s .\ x
+
+        y .= x; ldiv!(Pl, x); @test x ≈ s .\ y
+        y .= x; ldiv!(Pr, x); @test x ≈ s .* y
+
+        ldiv!(y, Pl, x); @test y ≈ s .\ x
+        ldiv!(y, Pr, x); @test y ≈ s .* x
+    end
+
+    @testset "ComposePreconditioenr" begin
+        s1 = rand(n)
+        s2 = rand(n)
+
+        x = rand(n,n)
+        y = rand(n,n)
+
+        P1 = Diagonal(s1)
+        P2 = Diagonal(s2)
+
+        P  = LinearSolve.ComposePreconditioner(P1,P2)
+
+        # ComposePreconditioner
+        ldiv!(y, P, x);      @test y ≈ ldiv!(P2, ldiv!(P1, x))
+        y .= x; ldiv!(P, x); @test x ≈ ldiv!(P2, ldiv!(P1, y))
+    end
+end
+
+@testset "Sparse Precaching" begin
+    n = 4
+    Random.seed!(10)
+    A = sprand(n,n,0.8); A2 = 2.0 .* A
+    b1 = rand(n); b2 = rand(n)
+
+    prob = LinearProblem(copy(A), copy(b1))
+    linsolve = init(prob,UMFPACKFactorization())
+    sol11 = solve(linsolve)
+    linsolve = LinearSolve.set_b(sol11.cache,copy(b2))
+    sol12 = solve(linsolve)
+    linsolve = LinearSolve.set_A(sol12.cache,copy(A2))
+    sol13 = solve(linsolve)
+
+    prob = LinearProblem(copy(A), copy(b1))
+    linsolve = init(prob,KLUFactorization())
+    sol21 = solve(linsolve)
+    linsolve = LinearSolve.set_b(sol21.cache,copy(b2))
+    sol22 = solve(linsolve)
+    linsolve = LinearSolve.set_A(sol22.cache,copy(A2))
+    sol23 = solve(linsolve)
+
+    linsolve = init(prob,MKLPardisoFactorize())
+    sol31 = solve(linsolve)
+    linsolve = LinearSolve.set_b(sol31.cache,copy(b2))
+    sol32 = solve(linsolve)
+    linsolve = LinearSolve.set_A(sol32.cache,copy(A2))
+    sol33 = solve(linsolve)
+
+    @test sol11.u ≈ sol21.u
+    @test sol11.u ≈ sol31.u
+    @test sol12.u ≈ sol22.u
+    @test sol12.u ≈ sol32.u
+    @test sol13.u ≈ sol23.u
+    @test sol13.u ≈ sol33.u
+end
+
+end # testset