--- conflicted
+++ resolved
@@ -218,7 +218,7 @@
         end
     end
 
-<<<<<<< HEAD
+  
     test_algs = [
         LUFactorization(),
         QRFactorization(),
@@ -227,23 +227,10 @@
         LinearSolve.defaultalg(prob1.A, prob1.b),
     ]
 
-    if VERSION >= v"1.9"
+    if VERSION >= v"1.9" && LinearSolve.usemkl
         push!(test_algs, MKLLUFactorization())
-=======
-    test_algs = if VERSION >= v"1.9" && LinearSolve.usemkl
-        (LUFactorization(),
-            QRFactorization(),
-            SVDFactorization(),
-            RFLUFactorization(),
-            MKLLUFactorization(),
-            LinearSolve.defaultalg(prob1.A, prob1.b))
-    else
-        (LUFactorization(),
-            QRFactorization(),
-            SVDFactorization(),
-            RFLUFactorization(),
-            LinearSolve.defaultalg(prob1.A, prob1.b))
->>>>>>> 1c679c6e
+    end
+
     end
 
     @testset "Concrete Factorizations" begin
